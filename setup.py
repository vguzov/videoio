from setuptools import setup
<<<<<<< HEAD
version = '0.2.6'
=======
version = '0.2.7'
>>>>>>> 5b2209ed

with open("README.md", "r") as fi:
    long_description = fi.read()

keywords = ["mp4", "png", "h264", "video", "image", "depth", "ffmpeg"]

classifiers = [
        'Intended Audience :: Developers',
        'License :: OSI Approved :: Apache Software License',
        'Natural Language :: English',
        'Operating System :: OS Independent',
        'Programming Language :: Python',
        'Programming Language :: Python :: 3'
    ]

setup(
    name="videoio",
    packages=["videoio"],
    version=version,
    description="Module for saving and loading images and depth as H.264 video",
    author="Vladimir Guzov",
    author_email="guzov.mail@gmail.com",
    url="https://github.com/vguzov/videoio",
    keywords=keywords,
    long_description=long_description,
    long_description_content_type='text/markdown',
    install_requires=["numpy", "ffmpeg-python"],
    classifiers=classifiers
)<|MERGE_RESOLUTION|>--- conflicted
+++ resolved
@@ -1,9 +1,5 @@
 from setuptools import setup
-<<<<<<< HEAD
-version = '0.2.6'
-=======
 version = '0.2.7'
->>>>>>> 5b2209ed
 
 with open("README.md", "r") as fi:
     long_description = fi.read()
